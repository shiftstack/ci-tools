--- conflicted
+++ resolved
@@ -23,9 +23,8 @@
   backendType: gcpSecretsManager
   projectId: secretmanager-csi-build
   data:
-<<<<<<< HEAD
-  - key: key.json
-    name: k8s-oss-prow
+  - key: k8s-oss-prow
+    name: key.json
     version: latest
 ---
 apiVersion: kubernetes-client.io/v1
@@ -45,9 +44,4 @@
     data:
       clientid: <%= JSON.parse(data.credentials).clientid %>
       clientsecret: <%= JSON.parse(data.credentials).clientsecret %>
-      tenantid: <%= JSON.parse(data.credentials).tenantid %>
-=======
-  - key: k8s-oss-prow
-    name: key.json
-    version: latest
->>>>>>> 96947caa
+      tenantid: <%= JSON.parse(data.credentials).tenantid %>