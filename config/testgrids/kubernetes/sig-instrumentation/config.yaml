--- conflicted
+++ resolved
@@ -24,33 +24,5 @@
       test_group_name: ci-kubernetes-e2e-gci-gce-sd-logging
       base_options: include-filter-by-regex=sig-instrumentation
       description: sig-instrumentation gce stackdriver logging e2e tests for master branch
-<<<<<<< HEAD
 - name: sig-instrumentation-image-pushes
-=======
-    - name: gke-sd-logging-gci-latest
-      test_group_name: ci-kubernetes-e2e-gke-sd-logging-gci-latest
-      base_options: include-filter-by-regex=sig-instrumentation
-      description: sig-instrumentation gke stackdriver logging e2e tests for master branch with COS
-    - name: gke-sd-logging-ubuntu-latest
-      test_group_name: ci-kubernetes-e2e-gke-sd-logging-ubuntu-latest
-      base_options: include-filter-by-regex=sig-instrumentation
-      description: sig-instrumentation gke stackdriver logging e2e tests for master branch with Ubuntu
-    - name: gke-sd-logging-gci-1.14
-      test_group_name: ci-kubernetes-e2e-gke-sd-logging-gci-beta
-      base_options: include-filter-by-regex=sig-instrumentation
-      description: sig-instrumentation gke stackdriver logging e2e tests for 1.14 branch with COS
-    - name: gke-sd-logging-ubuntu-1.14
-      test_group_name: ci-kubernetes-e2e-gke-sd-logging-ubuntu-beta
-      base_options: include-filter-by-regex=sig-instrumentation
-      description: sig-instrumentation gke stackdriver logging e2e tests for 1.14 branch with Ubuntu
-    - name: gke-sd-logging-gci-1.13
-      test_group_name: ci-kubernetes-e2e-gke-sd-logging-gci-stable1
-      base_options: include-filter-by-regex=sig-instrumentation
-      description: sig-instrumentation gke stackdriver logging e2e tests for 1.13 branch with COS
-    - name: gke-sd-logging-ubuntu-1.13
-      test_group_name: ci-kubernetes-e2e-gke-sd-logging-ubuntu-stable1
-      base_options: include-filter-by-regex=sig-instrumentation
-      description: sig-instrumentation gke stackdriver logging e2e tests for 1.13 branch with Ubuntu
-- name: sig-instrumentation-image-pushes
-- name: sig-instrumentation-metrics-server
->>>>>>> 0a072f2c
+- name: sig-instrumentation-metrics-server